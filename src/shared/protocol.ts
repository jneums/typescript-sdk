--- conflicted
+++ resolved
@@ -100,18 +100,6 @@
   relatedRequestId?: RequestId;
 }
 
-<<<<<<< HEAD
-  /**
-   * Information about a validated access token, provided to request handlers.
-   */
-  authInfo?: AuthInfo;
-
-  /**
-   * The session ID from the transport, if available.
-   */
-  sessionId?: string;
-};
-=======
 /**
  * Extra data given to request handlers.
  */
@@ -123,6 +111,11 @@
     signal: AbortSignal;
 
     /**
+     * Information about a validated access token, provided to request handlers.
+     */
+    authInfo?: AuthInfo;
+
+    /**
      * The session ID from the transport, if available.
      */
     sessionId?: string;
@@ -141,7 +134,6 @@
      */
     sendRequest: <U extends ZodType<object>>(request: SendRequestT, resultSchema: U, options?: RequestOptions) => Promise<z.infer<U>>;
   };
->>>>>>> 56b04279
 
 /**
  * Information about a request's timeout state
@@ -288,21 +280,12 @@
       this._onerror(error);
     };
 
-<<<<<<< HEAD
     this._transport.onmessage = (message, extra) => {
-      if (!("method" in message)) {
-        this._onresponse(message);
-      } else if ("id" in message) {
-        this._onrequest(message, extra);
-      } else {
-=======
-    this._transport.onmessage = (message) => {
       if (isJSONRPCResponse(message) || isJSONRPCError(message)) {
         this._onresponse(message);
       } else if (isJSONRPCRequest(message)) {
-        this._onrequest(message);
+        this._onrequest(message, extra);
       } else if (isJSONRPCNotification(message)) {
->>>>>>> 56b04279
         this._onnotification(message);
       } else {
         this._onerror(new Error(`Unknown message type: ${JSON.stringify(message)}`));
@@ -374,24 +357,17 @@
     const abortController = new AbortController();
     this._requestHandlerAbortControllers.set(request.id, abortController);
 
-<<<<<<< HEAD
-    // Create fullExtra object with both abort signal and sessionId from transport
+    // Create `fullExtra` object with both abort signal and sessionId from transport
     // in addition to any authInfo provided
-    const fullExtra: RequestHandlerExtra = {
-      signal: abortController.signal,
-      sessionId: this._transport?.sessionId,
-      authInfo: extra?.authInfo,
-=======
-    // Create extra object with both abort signal and sessionId from transport
-    const extra: RequestHandlerExtra<SendRequestT, SendNotificationT> = {
+    const fullExtra: RequestHandlerExtra<SendRequestT, SendNotificationT> = {
       signal: abortController.signal,
       sessionId: this._transport?.sessionId,
       sendNotification:
         (notification) =>
           this.notification(notification, { relatedRequestId: request.id }),
       sendRequest: (r, resultSchema, options?) =>
-        this.request(r, resultSchema, { ...options, relatedRequestId: request.id })
->>>>>>> 56b04279
+        this.request(r, resultSchema, { ...options, relatedRequestId: request.id }),
+      authInfo: extra?.authInfo,
     };
 
     // Starting with Promise.resolve() puts any synchronous errors into the monad as well.
