{
  "name": "@modelcontextprotocol/sdk",
<<<<<<< HEAD
  "version": "1.12.2",
=======
  "version": "1.12.3",
>>>>>>> 6b3d326c
  "description": "Model Context Protocol implementation for TypeScript",
  "license": "MIT",
  "author": "Anthropic, PBC (https://anthropic.com)",
  "homepage": "https://modelcontextprotocol.io",
  "bugs": "https://github.com/modelcontextprotocol/typescript-sdk/issues",
  "type": "module",
  "repository": {
    "type": "git",
    "url": "git+https://github.com/modelcontextprotocol/typescript-sdk.git"
  },
  "engines": {
    "node": ">=18"
  },
  "keywords": [
    "modelcontextprotocol",
    "mcp"
  ],
  "exports": {
    "./*": {
      "import": "./dist/esm/*",
      "require": "./dist/cjs/*"
    }
  },
  "typesVersions": {
    "*": {
      "*": [
        "./dist/esm/*"
      ]
    }
  },
  "files": [
    "dist"
  ],
  "scripts": {
    "build": "npm run build:esm && npm run build:cjs",
    "build:esm": "tsc -p tsconfig.prod.json && echo '{\"type\": \"module\"}' > dist/esm/package.json",
    "build:cjs": "tsc -p tsconfig.cjs.json && echo '{\"type\": \"commonjs\"}' > dist/cjs/package.json",
    "prepack": "npm run build:esm && npm run build:cjs",
    "lint": "eslint src/",
    "test": "jest",
    "start": "npm run server",
    "server": "tsx watch --clear-screen=false src/cli.ts server",
    "client": "tsx src/cli.ts client"
  },
  "dependencies": {
    "ajv": "^6.12.6",
    "content-type": "^1.0.5",
    "cors": "^2.8.5",
    "cross-spawn": "^7.0.5",
    "eventsource": "^3.0.2",
    "express": "^5.0.1",
    "express-rate-limit": "^7.5.0",
    "pkce-challenge": "^5.0.0",
    "raw-body": "^3.0.0",
    "zod": "^3.23.8",
    "zod-to-json-schema": "^3.24.1"
  },
  "devDependencies": {
    "@eslint/js": "^9.8.0",
    "@jest-mock/express": "^3.0.0",
    "@types/content-type": "^1.1.8",
    "@types/cors": "^2.8.17",
    "@types/cross-spawn": "^6.0.6",
    "@types/eslint__js": "^8.42.3",
    "@types/eventsource": "^1.1.15",
    "@types/express": "^5.0.0",
    "@types/jest": "^29.5.12",
    "@types/node": "^22.0.2",
    "@types/supertest": "^6.0.2",
    "@types/ws": "^8.5.12",
    "eslint": "^9.8.0",
    "jest": "^29.7.0",
    "supertest": "^7.0.0",
    "ts-jest": "^29.2.4",
    "tsx": "^4.16.5",
    "typescript": "^5.5.4",
    "typescript-eslint": "^8.0.0",
    "ws": "^8.18.0"
  },
  "resolutions": {
    "strip-ansi": "6.0.1"
  }
}<|MERGE_RESOLUTION|>--- conflicted
+++ resolved
@@ -1,10 +1,6 @@
 {
   "name": "@modelcontextprotocol/sdk",
-<<<<<<< HEAD
-  "version": "1.12.2",
-=======
   "version": "1.12.3",
->>>>>>> 6b3d326c
   "description": "Model Context Protocol implementation for TypeScript",
   "license": "MIT",
   "author": "Anthropic, PBC (https://anthropic.com)",
